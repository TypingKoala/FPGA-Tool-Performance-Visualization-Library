--- conflicted
+++ resolved
@@ -21,11 +21,8 @@
                 relative, absolute
             different mapping
                 exclusion, renaming
-<<<<<<< HEAD
+            pagination
             with/without board and date information
-=======
-            pagination
->>>>>>> 0d5464c6
     """
 
     def test_hydrafetcher_init(self):
